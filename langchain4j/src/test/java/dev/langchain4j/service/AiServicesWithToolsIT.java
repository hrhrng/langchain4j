package dev.langchain4j.service;

import com.fasterxml.jackson.core.JsonProcessingException;
import com.fasterxml.jackson.core.type.TypeReference;
import com.fasterxml.jackson.databind.ObjectMapper;
import dev.langchain4j.agent.tool.P;
import dev.langchain4j.agent.tool.Tool;
import dev.langchain4j.agent.tool.ToolExecutionRequest;
import dev.langchain4j.agent.tool.ToolSpecification;
import dev.langchain4j.data.message.AiMessage;
import dev.langchain4j.data.message.ChatMessage;
import dev.langchain4j.data.message.ToolExecutionResultMessage;
import dev.langchain4j.internal.Json;
import dev.langchain4j.memory.ChatMemory;
import dev.langchain4j.memory.chat.MessageWindowChatMemory;
import dev.langchain4j.model.chat.ChatLanguageModel;
import dev.langchain4j.model.mistralai.MistralAiChatModel;
import dev.langchain4j.model.openai.OpenAiChatModel;
import dev.langchain4j.model.output.Response;
import dev.langchain4j.model.output.TokenUsage;
import dev.langchain4j.model.output.structured.Description;
import dev.langchain4j.service.tool.ToolExecutor;
import lombok.AllArgsConstructor;
import lombok.Data;
import org.junit.jupiter.api.Disabled;
import org.junit.jupiter.api.extension.ExtendWith;
import org.junit.jupiter.params.ParameterizedTest;
import org.junit.jupiter.params.provider.MethodSource;
import org.mockito.junit.jupiter.MockitoExtension;

import java.util.Arrays;
import java.util.List;
import java.util.Map;
import java.util.stream.Stream;

import static dev.langchain4j.agent.tool.JsonSchemaProperty.description;
import static dev.langchain4j.agent.tool.JsonSchemaProperty.*;
import static dev.langchain4j.model.mistralai.MistralAiChatModelName.MISTRAL_LARGE_LATEST;
import static dev.langchain4j.model.openai.OpenAiChatModelName.*;
import static dev.langchain4j.model.output.FinishReason.STOP;
import static dev.langchain4j.service.AiServicesWithToolsIT.Operator.EQUALS;
import static dev.langchain4j.service.AiServicesWithToolsIT.TemperatureUnit.Kelvin;
import static dev.langchain4j.service.AiServicesWithToolsIT.TransactionService.EXPECTED_SPECIFICATION;
import static java.util.Arrays.asList;
import static java.util.Collections.singletonList;
import static java.util.Collections.singletonMap;
import static org.assertj.core.api.Assertions.assertThat;
import static org.assertj.core.data.MapEntry.entry;
import static org.mockito.Mockito.*;

@ExtendWith(MockitoExtension.class)
class AiServicesWithToolsIT {

    static Stream<ChatLanguageModel> models() {
        return Stream.of(
                OpenAiChatModel.builder()
                        .baseUrl(System.getenv("OPENAI_BASE_URL"))
                        .apiKey(System.getenv("OPENAI_API_KEY"))
                        .organizationId(System.getenv("OPENAI_ORGANIZATION_ID"))
                        .modelName(GPT_4_O)
                        .temperature(0.0)
                        .logRequests(true)
                        .logResponses(true)
                        .build(),
                OpenAiChatModel.builder()
                        .baseUrl(System.getenv("OPENAI_BASE_URL"))
                        .apiKey(System.getenv("OPENAI_API_KEY"))
                        .organizationId(System.getenv("OPENAI_ORGANIZATION_ID"))
                        .modelName(GPT_4_O_MINI)
                        .strictTools(true)
                        .temperature(0.0)
                        .logRequests(true)
                        .logResponses(true)
                        .build(),
                MistralAiChatModel.builder()
                        .apiKey(System.getenv("MISTRAL_AI_API_KEY"))
                        .modelName(MISTRAL_LARGE_LATEST)
                        .temperature(0.0)
                        .logRequests(true)
                        .logResponses(true)
                        .build()
                // TODO other models supporting tools
        );
    }

    static Stream<ChatLanguageModel> modelsWithoutParallelToolCalling() {
        return Stream.of(
                OpenAiChatModel.builder()
                        .baseUrl(System.getenv("OPENAI_BASE_URL"))
                        .apiKey(System.getenv("OPENAI_API_KEY"))
                        .organizationId(System.getenv("OPENAI_ORGANIZATION_ID"))
<<<<<<< HEAD
                        .modelName(GPT_3_5_TURBO_16K) // this model can only call tools sequentially
=======
                        .modelName(GPT_3_5_TURBO_0613) // this model can only call tools sequentially
>>>>>>> 64c8aa20
                        .temperature(0.0)
                        .logRequests(true)
                        .logResponses(true)
                        .build()
        );
    }

    interface Assistant {

        Response<AiMessage> chat(String userMessage);
    }

    static class TransactionService {

        static ToolSpecification EXPECTED_SPECIFICATION = ToolSpecification.builder()
                .name("getTransactionAmount")
                .description("returns amount of a given transaction")
                .addParameter("arg0", STRING, description("ID of a transaction"))
                .build();

        @Tool("returns amount of a given transaction")
        double getTransactionAmount(@P("ID of a transaction") String id) {
            System.out.printf("called getTransactionAmount(%s)%n", id);
            switch (id) {
                case "T001":
                    return 11.1;
                case "T002":
                    return 22.2;
                default:
                    throw new IllegalArgumentException("Unknown transaction ID: " + id);
            }
        }
    }

    @ParameterizedTest
    @MethodSource("models")
    void should_execute_a_tool_then_answer(ChatLanguageModel chatLanguageModel) {

        TransactionService transactionService = spy(new TransactionService());

        ChatMemory chatMemory = MessageWindowChatMemory.withMaxMessages(10);

        ChatLanguageModel spyChatLanguageModel = spy(chatLanguageModel);

        Assistant assistant = AiServices.builder(Assistant.class)
                .chatLanguageModel(spyChatLanguageModel)
                .chatMemory(chatMemory)
                .tools(transactionService)
                .build();

        String userMessage = "What is the amounts of transaction T001?";

        Response<AiMessage> response = assistant.chat(userMessage);

        assertThat(response.content().text()).contains("11.1");

        TokenUsage tokenUsage = response.tokenUsage();
        assertThat(tokenUsage.inputTokenCount()).isGreaterThan(0); // TODO test token count
        assertThat(tokenUsage.outputTokenCount()).isGreaterThan(0);
        assertThat(tokenUsage.totalTokenCount())
                .isEqualTo(tokenUsage.inputTokenCount() + tokenUsage.outputTokenCount());

        assertThat(response.finishReason()).isEqualTo(STOP);


        verify(transactionService).getTransactionAmount("T001");
        verifyNoMoreInteractions(transactionService);


        List<ChatMessage> messages = chatMemory.messages();
        assertThat(messages).hasSize(4);

        assertThat(messages.get(0)).isInstanceOf(dev.langchain4j.data.message.UserMessage.class);
        assertThat(messages.get(0).text()).isEqualTo(userMessage);

        AiMessage aiMessage = (AiMessage) messages.get(1);
        assertThat(aiMessage.text()).isNull();
        assertThat(aiMessage.toolExecutionRequests()).hasSize(1);
        ToolExecutionRequest toolExecutionRequest = aiMessage.toolExecutionRequests().get(0);
        assertThat(toolExecutionRequest.name()).isEqualTo("getTransactionAmount");
        assertThat(toolExecutionRequest.arguments())
                .isEqualToIgnoringWhitespace("{\"arg0\": \"T001\"}");

        ToolExecutionResultMessage toolExecutionResultMessage = (ToolExecutionResultMessage) messages.get(2);
        assertThat(toolExecutionResultMessage.id()).isEqualTo(toolExecutionRequest.id());
        assertThat(toolExecutionResultMessage.toolName()).isEqualTo("getTransactionAmount");
        assertThat(toolExecutionResultMessage.text()).isEqualTo("11.1");

        assertThat(messages.get(3)).isInstanceOf(AiMessage.class);
        assertThat(messages.get(3).text()).contains("11.1");


        verify(spyChatLanguageModel).generate(
                singletonList(messages.get(0)),
                singletonList(EXPECTED_SPECIFICATION)
        );

        verify(spyChatLanguageModel).generate(
                asList(messages.get(0), messages.get(1), messages.get(2)),
                singletonList(EXPECTED_SPECIFICATION)
        );
    }

    @ParameterizedTest
    @MethodSource("modelsWithoutParallelToolCalling")
    void should_execute_multiple_tools_sequentially_then_answer(ChatLanguageModel chatLanguageModel) {

        TransactionService transactionService = spy(new TransactionService());

        ChatMemory chatMemory = MessageWindowChatMemory.withMaxMessages(10);

        ChatLanguageModel spyChatLanguageModel = spy(chatLanguageModel);

        Assistant assistant = AiServices.builder(Assistant.class)
                .chatLanguageModel(spyChatLanguageModel)
                .chatMemory(chatMemory)
                .tools(transactionService)
                .build();

        String userMessage = "What are the amounts of transactions T001 and T002? " +
                "First call getTransactionAmount for T001, then for T002. Do not answer before you know all amounts!";

        Response<AiMessage> response = assistant.chat(userMessage);

        assertThat(response.content().text()).contains("11.1", "22.2");

        TokenUsage tokenUsage = response.tokenUsage();
        assertThat(tokenUsage.inputTokenCount()).isGreaterThan(0); // TODO
        assertThat(tokenUsage.outputTokenCount()).isGreaterThan(0);
        assertThat(tokenUsage.totalTokenCount())
                .isEqualTo(tokenUsage.inputTokenCount() + tokenUsage.outputTokenCount());

        assertThat(response.finishReason()).isEqualTo(STOP);


        verify(transactionService).getTransactionAmount("T001");
        verify(transactionService).getTransactionAmount("T002");
        verifyNoMoreInteractions(transactionService);


        List<ChatMessage> messages = chatMemory.messages();
        assertThat(messages).hasSize(6);

        assertThat(messages.get(0)).isInstanceOf(dev.langchain4j.data.message.UserMessage.class);
        assertThat(messages.get(0).text()).isEqualTo(userMessage);

        AiMessage aiMessage = (AiMessage) messages.get(1);
        assertThat(aiMessage.text()).isNull();
        assertThat(aiMessage.toolExecutionRequests()).hasSize(1);
        ToolExecutionRequest toolExecutionRequest = aiMessage.toolExecutionRequests().get(0);
        assertThat(toolExecutionRequest.name()).isEqualTo("getTransactionAmount");
        assertThat(toolExecutionRequest.arguments())
                .isEqualToIgnoringWhitespace("{\"arg0\": \"T001\"}");

        ToolExecutionResultMessage toolExecutionResultMessage = (ToolExecutionResultMessage) messages.get(2);
        assertThat(toolExecutionResultMessage.id()).isEqualTo(toolExecutionRequest.id());
        assertThat(toolExecutionResultMessage.toolName()).isEqualTo("getTransactionAmount");
        assertThat(toolExecutionResultMessage.text()).isEqualTo("11.1");

        AiMessage secondAiMessage = (AiMessage) messages.get(3);
        assertThat(secondAiMessage.text()).isNull();
        assertThat(secondAiMessage.toolExecutionRequests()).hasSize(1);
        ToolExecutionRequest secondToolExecutionRequest = secondAiMessage.toolExecutionRequests().get(0);
        assertThat(secondToolExecutionRequest.name()).isEqualTo("getTransactionAmount");
        assertThat(secondToolExecutionRequest.arguments())
                .isEqualToIgnoringWhitespace("{\"arg0\": \"T002\"}");

        ToolExecutionResultMessage secondToolExecutionResultMessage = (ToolExecutionResultMessage) messages.get(4);
        assertThat(secondToolExecutionResultMessage.id()).isEqualTo(secondToolExecutionRequest.id());
        assertThat(secondToolExecutionResultMessage.toolName()).isEqualTo("getTransactionAmount");
        assertThat(secondToolExecutionResultMessage.text()).isEqualTo("22.2");

        assertThat(messages.get(5)).isInstanceOf(AiMessage.class);
        assertThat(messages.get(5).text()).contains("11.1", "22.2");


        verify(spyChatLanguageModel).generate(
                singletonList(messages.get(0)),
                singletonList(EXPECTED_SPECIFICATION)
        );

        verify(spyChatLanguageModel).generate(
                asList(messages.get(0), messages.get(1), messages.get(2)),
                singletonList(EXPECTED_SPECIFICATION)
        );

        verify(spyChatLanguageModel).generate(
                asList(messages.get(0), messages.get(1), messages.get(2), messages.get(3), messages.get(4)),
                singletonList(EXPECTED_SPECIFICATION)
        );
    }

    @ParameterizedTest
    @MethodSource("models")
    void should_execute_multiple_tools_in_parallel_then_answer(ChatLanguageModel chatLanguageModel) {

        TransactionService transactionService = spy(new TransactionService());

        ChatMemory chatMemory = MessageWindowChatMemory.withMaxMessages(10);

        ChatLanguageModel spyChatLanguageModel = spy(chatLanguageModel);

        Assistant assistant = AiServices.builder(Assistant.class)
                .chatLanguageModel(spyChatLanguageModel)
                .chatMemory(chatMemory)
                .tools(transactionService)
                .build();

        String userMessage = "What are the amounts of transactions T001 and T002?";

        Response<AiMessage> response = assistant.chat(userMessage);

        assertThat(response.content().text()).contains("11.1", "22.2");

        TokenUsage tokenUsage = response.tokenUsage();
        assertThat(tokenUsage.inputTokenCount()).isGreaterThan(0); // TODO
        assertThat(tokenUsage.outputTokenCount()).isGreaterThan(0);
        assertThat(tokenUsage.totalTokenCount())
                .isEqualTo(tokenUsage.inputTokenCount() + tokenUsage.outputTokenCount());

        assertThat(response.finishReason()).isEqualTo(STOP);


        verify(transactionService).getTransactionAmount("T001");
        verify(transactionService).getTransactionAmount("T002");
        verifyNoMoreInteractions(transactionService);


        List<ChatMessage> messages = chatMemory.messages();
        assertThat(messages).hasSize(5);

        assertThat(messages.get(0)).isInstanceOf(dev.langchain4j.data.message.UserMessage.class);
        assertThat(messages.get(0).text()).isEqualTo(userMessage);

        AiMessage aiMessage = (AiMessage) messages.get(1);
        assertThat(aiMessage.text()).isNull();
        assertThat(aiMessage.toolExecutionRequests()).hasSize(2);

        ToolExecutionRequest firstToolExecutionRequest = aiMessage.toolExecutionRequests().get(0);
        assertThat(firstToolExecutionRequest.name()).isEqualTo("getTransactionAmount");
        assertThat(firstToolExecutionRequest.arguments())
                .isEqualToIgnoringWhitespace("{\"arg0\": \"T001\"}");

        ToolExecutionRequest secondToolExecutionRequest = aiMessage.toolExecutionRequests().get(1);
        assertThat(secondToolExecutionRequest.name()).isEqualTo("getTransactionAmount");
        assertThat(secondToolExecutionRequest.arguments())
                .isEqualToIgnoringWhitespace("{\"arg0\": \"T002\"}");

        ToolExecutionResultMessage firstToolExecutionResultMessage = (ToolExecutionResultMessage) messages.get(2);
        assertThat(firstToolExecutionResultMessage.id()).isEqualTo(firstToolExecutionRequest.id());
        assertThat(firstToolExecutionResultMessage.toolName()).isEqualTo("getTransactionAmount");
        assertThat(firstToolExecutionResultMessage.text()).isEqualTo("11.1");

        ToolExecutionResultMessage secondToolExecutionResultMessage = (ToolExecutionResultMessage) messages.get(3);
        assertThat(secondToolExecutionResultMessage.id()).isEqualTo(secondToolExecutionRequest.id());
        assertThat(secondToolExecutionResultMessage.toolName()).isEqualTo("getTransactionAmount");
        assertThat(secondToolExecutionResultMessage.text()).isEqualTo("22.2");

        assertThat(messages.get(4)).isInstanceOf(AiMessage.class);
        assertThat(messages.get(4).text()).contains("11.1", "22.2");


        verify(spyChatLanguageModel).generate(
                singletonList(messages.get(0)),
                singletonList(EXPECTED_SPECIFICATION)
        );

        verify(spyChatLanguageModel).generate(
                asList(messages.get(0), messages.get(1), messages.get(2), messages.get(3)),
                singletonList(EXPECTED_SPECIFICATION)
        );
    }


    static class StringListProcessor {

        static ToolSpecification EXPECTED_SPECIFICATION = ToolSpecification.builder()
                .name("processStrings")
                .description("Processes list of strings")
                .addParameter("arg0", ARRAY, items(STRING), description("List of strings to process"))
                .build();

        @Tool("Processes list of strings")
        void processStrings(@P("List of strings to process") List<String> strings) {
            System.out.printf("called processStrings(%s)%n", strings);
        }
    }

    @ParameterizedTest
    @MethodSource("models")
    void should_use_tool_with_List_of_Strings_parameter(ChatLanguageModel chatLanguageModel) {

        StringListProcessor stringListProcessor = spy(new StringListProcessor());

        ChatMemory chatMemory = MessageWindowChatMemory.withMaxMessages(10);

        ChatLanguageModel spyChatLanguageModel = spy(chatLanguageModel);

        Assistant assistant = AiServices.builder(Assistant.class)
                .chatLanguageModel(spyChatLanguageModel)
                .chatMemory(chatMemory)
                .tools(stringListProcessor)
                .build();

        String userMessage = "Process strings 'cat' and 'dog' together, do not separate them!. " +
                "Use format ['cat', 'dog'] for the list of strings."; // Specify the format expected to avoid ambiguity

        // when
        assistant.chat(userMessage);

        // then
        verify(stringListProcessor).processStrings(asList("cat", "dog"));
        verifyNoMoreInteractions(stringListProcessor);

        List<ChatMessage> messages = chatMemory.messages();
        verify(spyChatLanguageModel).generate(
                singletonList(messages.get(0)),
                singletonList(StringListProcessor.EXPECTED_SPECIFICATION)
        );
        verify(spyChatLanguageModel).generate(
                asList(messages.get(0), messages.get(1), messages.get(2)),
                singletonList(StringListProcessor.EXPECTED_SPECIFICATION)
        );
    }


    static class IntegerListProcessor {

        static ToolSpecification EXPECTED_SPECIFICATION = ToolSpecification.builder()
                .name("processIntegers")
                .description("Processes list of integers")
                .addParameter("arg0", ARRAY, items(INTEGER), description("List of integers to process"))
                .build();

        @Tool("Processes list of integers")
        void processIntegers(@P("List of integers to process") List<Integer> integers) {
            System.out.printf("called processIntegers(%s)%n", integers);
        }
    }

    @ParameterizedTest
    @MethodSource("models")
    @Disabled("should be enabled once List<Double> is automatically converted into List<Integer>")
    void should_use_tool_with_List_of_Integers_parameter(ChatLanguageModel chatLanguageModel) {

        IntegerListProcessor integerListProcessor = spy(new IntegerListProcessor());

        ChatMemory chatMemory = MessageWindowChatMemory.withMaxMessages(10);

        ChatLanguageModel spyChatLanguageModel = spy(chatLanguageModel);

        Assistant assistant = AiServices.builder(Assistant.class)
                .chatLanguageModel(spyChatLanguageModel)
                .chatMemory(chatMemory)
                .tools(integerListProcessor)
                .build();

        String userMessage = "Process integers 1 and 2 together, do not separate them!";

        // when
        assistant.chat(userMessage);

        // then
        verify(integerListProcessor).processIntegers(asList(1, 2));
        verifyNoMoreInteractions(integerListProcessor);

        List<ChatMessage> messages = chatMemory.messages();
        verify(spyChatLanguageModel).generate(
                singletonList(messages.get(0)),
                singletonList(IntegerListProcessor.EXPECTED_SPECIFICATION)
        );
        verify(spyChatLanguageModel).generate(
                asList(messages.get(0), messages.get(1), messages.get(2)),
                singletonList(IntegerListProcessor.EXPECTED_SPECIFICATION)
        );
    }


    static class StringArrayProcessor {

        static ToolSpecification EXPECTED_SPECIFICATION = ToolSpecification.builder()
                .name("processStrings")
                .description("Processes array of strings")
                .addParameter("arg0", ARRAY, items(STRING), description("Array of strings to process"))
                .build();

        @Tool("Processes array of strings")
        void processStrings(@P("Array of strings to process") String[] ids) {
            System.out.printf("called processStrings(%s)%n", Arrays.toString(ids));
        }
    }

    @ParameterizedTest
    @MethodSource("models")
    void should_use_tool_with_Array_of_Strings_parameter(ChatLanguageModel chatLanguageModel) {

        StringArrayProcessor stringArrayProcessor = spy(new StringArrayProcessor());

        ChatMemory chatMemory = MessageWindowChatMemory.withMaxMessages(10);

        ChatLanguageModel spyChatLanguageModel = spy(chatLanguageModel);

        Assistant assistant = AiServices.builder(Assistant.class)
                .chatLanguageModel(spyChatLanguageModel)
                .chatMemory(chatMemory)
                .tools(stringArrayProcessor)
                .build();

        String userMessage = "Process strings 'cat' and 'dog' together, do not separate them!";

        // when
        assistant.chat(userMessage);

        // then
        verify(stringArrayProcessor).processStrings(new String[]{"cat", "dog"});
        verifyNoMoreInteractions(stringArrayProcessor);

        List<ChatMessage> messages = chatMemory.messages();
        verify(spyChatLanguageModel).generate(
                singletonList(messages.get(0)),
                singletonList(StringArrayProcessor.EXPECTED_SPECIFICATION)
        );
        verify(spyChatLanguageModel).generate(
                asList(messages.get(0), messages.get(1), messages.get(2)),
                singletonList(StringArrayProcessor.EXPECTED_SPECIFICATION)
        );
    }


    static class WeatherService {

        static ToolSpecification EXPECTED_SPECIFICATION = ToolSpecification.builder()
                .name("currentTemperature")
                .description("") // TODO should be null?
                .addParameter("arg0", STRING)
                .addParameter("arg1", STRING, from("enum", asList("CELSIUS", "fahrenheit", "Kelvin")))
                .build();

        @Tool
        int currentTemperature(String city, TemperatureUnit unit) {
            System.out.printf("called currentTemperature(%s, %s)%n", city, unit);
            return 42;
        }
    }

    enum TemperatureUnit {
        CELSIUS, fahrenheit, Kelvin
    }

    @ParameterizedTest
    @MethodSource("models")
    void should_use_tool_with_enum_parameter(ChatLanguageModel chatLanguageModel) {

        // given
        WeatherService weatherService = spy(new WeatherService());

        ChatMemory chatMemory = MessageWindowChatMemory.withMaxMessages(10);

        ChatLanguageModel spyChatLanguageModel = spy(chatLanguageModel);

        Assistant assistant = AiServices.builder(Assistant.class)
                .chatLanguageModel(spyChatLanguageModel)
                .chatMemory(chatMemory)
                .tools(weatherService)
                .build();

        // when
        Response<AiMessage> response = assistant.chat("What is the temperature in Munich now, in kelvin?");

        // then
        assertThat(response.content().text()).contains("42");

        verify(weatherService).currentTemperature("Munich", Kelvin);
        verifyNoMoreInteractions(weatherService);

        List<ChatMessage> messages = chatMemory.messages();
        verify(spyChatLanguageModel).generate(
                singletonList(messages.get(0)),
                singletonList(WeatherService.EXPECTED_SPECIFICATION)
        );
        verify(spyChatLanguageModel).generate(
                asList(messages.get(0), messages.get(1), messages.get(2)),
                singletonList(WeatherService.EXPECTED_SPECIFICATION)
        );
    }

    // TODO test Lists, Sets, Arrays of different types (including enums).


    static class QueryService {

        @Tool("Execute the query and return the result")
        String executeQuery(@P("query to execute") Query query) {
            assertThat(query).isNotNull();
            assertThat(query.select).containsExactly("name");
            assertThat(query.where).containsExactly(new Condition("country", EQUALS, "India"));
            assertThat(query.limit).isEqualTo(3);

            return "Amar, Akbar, Antony";
        }
    }

    @Data
    static class Query {

        @Description("List of fields to fetch records")
        List<String> select;

        @Description("List of conditions to filter on. Pass null if no condition")
        List<Condition> where;

        @Description("limit on number of records")
        Integer limit;

        @Description("offset for fetching records")
        Integer offset;
    }

    @Data
    @AllArgsConstructor
    static class Condition {

        @Description("Field to filter on")
        String field;

        @Description("Operator to apply")
        Operator operator;

        @Description("Value to compare with")
        String value;
    }

    enum Operator {

        EQUALS,
        NOT_EQUALS,
        IS_NULL,
        IS_NOT_NULL
    }

    @ParameterizedTest
    @MethodSource("models")
    void should_use_tool_with_pojo(ChatLanguageModel chatLanguageModel) {

        // given
        QueryService queryService = spy(new QueryService());

        ChatMemory chatMemory = MessageWindowChatMemory.withMaxMessages(10);

        ChatLanguageModel spyChatLanguageModel = spy(chatLanguageModel);

        Assistant assistant = AiServices.builder(Assistant.class)
                .chatLanguageModel(spyChatLanguageModel)
                .chatMemory(chatMemory)
                .tools(queryService)
                .build();

        Response<AiMessage> response = assistant.chat("List names of 3 users where country is India");

        assertThat(response.content().text()).contains("Amar", "Akbar", "Antony");
    }

    @ParameterizedTest
    @MethodSource("models")
    void should_use_programmatically_configured_tools(ChatLanguageModel chatLanguageModel) {

        // given
        ToolSpecification toolSpecification = ToolSpecification.builder()
                .name("get_booking_details")
                .description("Returns booking details")
                .addParameter("bookingNumber", type("string"))
                .build();

        ToolExecutor toolExecutor = (toolExecutionRequest, memoryId) -> {
            Map<String, Object> arguments = toMap(toolExecutionRequest.arguments());
            assertThat(arguments).containsExactly(entry("bookingNumber", "123-456"));
            return "Booking period: from 1 July 2027 to 10 July 2027";
        };

        Assistant assistant = AiServices.builder(Assistant.class)
                .chatLanguageModel(chatLanguageModel)
                .tools(singletonMap(toolSpecification, toolExecutor))
                .build();

        // when
        Response<AiMessage> response = assistant.chat("When does my booking 123-456 starts?");

        // then
        assertThat(response.content().text()).contains("2027");
    }

    static class Clock {

        @Tool
        String currentTime() {
            return "16:37:43";
        }
    }

    @ParameterizedTest
    @MethodSource("models")
    void should_execute_tool_without_parameters(ChatLanguageModel chatLanguageModel) {

        // given
        Clock clock = spy(new Clock());

        Assistant assistant = AiServices.builder(Assistant.class)
                .chatLanguageModel(chatLanguageModel)
                .tools(clock)
                .build();

        // when
        Response<AiMessage> response = assistant.chat("What is the time now?");

        // then
        assertThat(response.content().text()).contains("16:37:43");
    }

    private static Map<String, Object> toMap(String arguments) {
        try {
            return new ObjectMapper().readValue(arguments, new TypeReference<Map<String, Object>>() {
            });
        } catch (JsonProcessingException e) {
            throw new RuntimeException(e);
        }
    }


    interface AssistantReturningResult {

        Result<AiMessage> chat(String userMessage);
    }


    @ParameterizedTest
    @MethodSource("models")
    public void should_execute_a_tool_and_context_included_in_result(ChatLanguageModel chatLanguageModel) {

        AiServicesWithToolsIT.TransactionService transactionService = spy(new TransactionService());

        ChatMemory chatMemory = MessageWindowChatMemory.withMaxMessages(10);

        ChatLanguageModel spyChatLanguageModel = spy(chatLanguageModel);

        AssistantReturningResult assistant = AiServices.builder(AssistantReturningResult.class)
                .chatLanguageModel(spyChatLanguageModel)
                .chatMemory(chatMemory)
                .tools(transactionService)
                .build();

        String userMessage = "What are the amount of transactions T001?";

        Result<AiMessage> response = assistant.chat(userMessage);

        ToolExecutionRequest firstToolExecutionRequest = response.toolExecutions().get(0).request();
        assertThat(firstToolExecutionRequest.name()).isEqualTo("getTransactionAmount");
        assertThat(firstToolExecutionRequest.arguments())
                .isEqualToIgnoringWhitespace("{\"arg0\": \"T001\"}");

        String firstResult = response.toolExecutions().get(0).result();
        assertThat(firstResult).isEqualTo("11.1");

        verify(spyChatLanguageModel, times(2)).generate(anyList(), anyList());

    }


    @ParameterizedTest
    @MethodSource("models")
    public void should_execute_multi_tool_in_parallel_and_context_included_in_result(ChatLanguageModel chatLanguageModel) {

        TransactionService transactionService = spy(new TransactionService());

        ChatMemory chatMemory = MessageWindowChatMemory.withMaxMessages(10);

        ChatLanguageModel spyChatLanguageModel = spy(chatLanguageModel);

        AssistantReturningResult assistant = AiServices.builder(AssistantReturningResult.class)
                .chatLanguageModel(spyChatLanguageModel)
                .chatMemory(chatMemory)
                .tools(transactionService)
                .build();

        String userMessage = "What are the amounts of transactions T001 and T002? " +
                "First call getTransactionAmount for T001, then for T002. Do not answer before you know all amounts!";

        Result<AiMessage> response = assistant.chat(userMessage);

        ToolExecutionRequest firstToolExecutionRequest = response.toolExecutions().get(0).request();
        assertThat(firstToolExecutionRequest.name()).isEqualTo("getTransactionAmount");
        assertThat(firstToolExecutionRequest.arguments())
                .isEqualToIgnoringWhitespace("{\"arg0\": \"T001\"}");

        ToolExecutionRequest secondToolExecutionRequest = response.toolExecutions().get(1).request();
        assertThat(secondToolExecutionRequest.name()).isEqualTo("getTransactionAmount");
        assertThat(secondToolExecutionRequest.arguments())
                .isEqualToIgnoringWhitespace("{\"arg0\": \"T002\"}");

        String firstResult = response.toolExecutions().get(0).result();
        assertThat(firstResult).isEqualTo("11.1");

        String secondResult = response.toolExecutions().get(1).result();
        assertThat(secondResult).contains("22.2");

        verify(spyChatLanguageModel, times(2)).generate(anyList(), anyList());

    }

    @ParameterizedTest
    @MethodSource("modelsWithoutParallelToolCalling")
    public void should_execute_multiple_tools_sequentially_and_context_included_in_result(ChatLanguageModel chatLanguageModel) {

        TransactionService transactionService = spy(new TransactionService());

        ChatMemory chatMemory = MessageWindowChatMemory.withMaxMessages(10);

        ChatLanguageModel spyChatLanguageModel = spy(chatLanguageModel);

        AssistantReturningResult assistant = AiServices.builder(AssistantReturningResult.class)
                .chatLanguageModel(spyChatLanguageModel)
                .chatMemory(chatMemory)
                .tools(transactionService)
                .build();

        String userMessage = "What are the amounts of transactions T001 and T002?";

        Result<AiMessage> response = assistant.chat(userMessage);

        ToolExecutionRequest firstToolExecutionRequest = response.toolExecutions().get(0).request();
        assertThat(firstToolExecutionRequest.name()).isEqualTo("getTransactionAmount");
        assertThat(firstToolExecutionRequest.arguments())
                .isEqualToIgnoringWhitespace("{\"arg0\": \"T001\"}");

        ToolExecutionRequest secondToolExecutionRequest = response.toolExecutions().get(1).request();
        assertThat(secondToolExecutionRequest.name()).isEqualTo("getTransactionAmount");
        assertThat(secondToolExecutionRequest.arguments())
                .isEqualToIgnoringWhitespace("{\"arg0\": \"T002\"}");

        String firstResult = response.toolExecutions().get(0).result();
        assertThat(firstResult).isEqualTo("11.1");

        String secondResult = response.toolExecutions().get(1).result();
        assertThat(secondResult).contains("22.2");

        verify(spyChatLanguageModel, times(3)).generate(anyList(), anyList());

    }
}<|MERGE_RESOLUTION|>--- conflicted
+++ resolved
@@ -89,11 +89,7 @@
                         .baseUrl(System.getenv("OPENAI_BASE_URL"))
                         .apiKey(System.getenv("OPENAI_API_KEY"))
                         .organizationId(System.getenv("OPENAI_ORGANIZATION_ID"))
-<<<<<<< HEAD
-                        .modelName(GPT_3_5_TURBO_16K) // this model can only call tools sequentially
-=======
                         .modelName(GPT_3_5_TURBO_0613) // this model can only call tools sequentially
->>>>>>> 64c8aa20
                         .temperature(0.0)
                         .logRequests(true)
                         .logResponses(true)
